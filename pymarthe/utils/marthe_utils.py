--- conflicted
+++ resolved
@@ -972,16 +972,13 @@
     # ---- Build histo DataFrame
     cols = ['type','inest','loc_type','x','y','layer','id', 'label']
     df = pd.DataFrame(data, columns = cols)
-<<<<<<< HEAD
     # convert layer to 0_based
     df['layer'] = df.layer - 1 
     print('INFO : layer id in read_histo_file df is 0-based.')
     df.set_index('id', inplace = True)
-=======
     # am: remove inplace for pandas (>=2.0)
     # df.set_index('id', inplace = True)
     df = df.set_index('id')
->>>>>>> e82a5dcf
     # ---- Return histo DataFrame
     return df
 
