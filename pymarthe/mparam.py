"""
Contains the MartheModel class
Designed for structured grid and
layered parameterization

"""
import os 
import numpy as np
from matplotlib import pyplot as plt 
from .utils import marthe_utils
from .utils import pest_utils
from .utils import pp_utils
import pandas as pd 
import pyemu

# ---  formatting

# NOTE : layer are written with 1-base format, unsigned zone for zpc
# name format zones of piecewise constancy
# example: kepon_l02_zpc03
ZPCFMT = lambda name, lay, zone: '{0}_l{1:02d}_zpc{2:02d}'.format(name,int(lay+1),int(abs(zone)))

# float and integer formats
FFMT = lambda x: "{0:<20.10E} ".format(float(x))
IFMT = lambda x: "{0:<10d} ".format(int(x))

# columns for pilot point df
PP_NAMES = ["name","x","y","zone","value"]

# string format
def SFMT(item):
    try:
        s = "{0:<20s} ".format(item.decode())
    except:
        s = "{0:<20s} ".format(str(item))
    return s

# name format for pilot points files  
PP_FMT = {"name": SFMT, "x": FFMT, "y": FFMT, "zone": IFMT, "tpl": SFMT, "value": FFMT, "log_value": FFMT}

class MartheParam() :
    """
    Class for handling Marthe parameters

    Parameters
    ----------
    name : str
        parameter name 
    default_value : int or np.array with shape (nlay,nrow,ncol)
        default values
    izone : (optional) array with shape (nlay,nrow,ncol))
    array : parameter value


    Examples
    --------
    """
    def __init__(self, mm, name, default_value, izone = None, array = None, log_transform = False) :
        self.mm = mm # pointer to the instance of MartheModel
        self.name = name # parameter name
        self.array = mm.grids[self.name] # pointer to grid in MartheModel instance
        self.default_value = default_value 
        self.log_transform = log_transform
        self.set_izone(izone)
        self.base_spacing = {} # resolution of the main pilot point grid
      
    def set_izone(self,izone = None):
        """
        Set izone 3D array (nlay, nrow, ncol) of integer
        Former izone data for given parameter will be reset.

        Where mm.imask values are 0, izone data are fixed to 0

        izone value < 0, zone of piecewise constancy
        izone value > 0, zone with pilot points
        izone value = 0 for inactive cells

        If data is None, a single constant zone (-1) per layer is considered.

        Parameters
        ----------
        izone : None, int or np array of int, shape (nlay,nrow,ncol)

        Examples
        --------
        >> mm.param['kepon'].set_izone()

        >> izone = -1*np.ones( (nlay, nrow, ncol) )
        >> izone[0,:,:] = 1
        >> mm.param['kepon'].set_izone(izone)

        """
<<<<<<< HEAD
        
=======

       # reset izone for current parameter from imask
        self.izone = self.mm.imask.copy()
        # index of active cells
        idx_active_cells = self.mm.imask == 1

>>>>>>> 18fd7ae4
        # case izone is not provided
        if izone is None :
            # reset izone for current parameter from imask
            self.izone = self.mm.imask.copy()
            # index of active cells
            idx_active_cells = self.mm.imask == 1
            # a single zone is considered
            self.izone[idx_active_cells] = -1

        # case an izone array is provided
        elif isinstance(izone,np.ndarray) : 
            assert izone.shape == (self.mm.nlay, self.mm.nrow, self.mm.ncol) 
            # set izone as provided
            self.izone = izone.copy()
            # index of active cells
            idx_active_cells = izone == 1
            # only update active cells  
            self.izone[idx_active_cells] = izone[idx_active_cells]

        # update zpc_df and pp_dic
        # this resets any modification applied to zpc_df and pp_df
        self.init_zpc_df()
        self.init_pp_dic()


    def init_pp_dic(self) :
        """
        Initialize the nested dic of pp_df
        Example format : 
        pp_dic = { 0:pp_df_0, 3:pp_df_3 }
        """
        nlay = self.mm.nlay
        self.pp_dic  = {} # dict of pandas dataframe 
        self.gs_dic = {} # dict of pyemu covariance matrix 
        self.ppcov_dic = {} # dict of pyemu covariance matrix 
      
        # append lay to pp_dic if it contains zones > 0
        for lay in range(nlay) :
            zones = np.unique(self.izone[lay,:,:])
            # number of zones > 0 
            if len( [zone for zone in zones if zone >0] ) > 0 :
                self.pp_dic[lay] = None
                self.ppcov_dic[lay] = None

    def init_zpc_df(self) :
        """
        Set up dataframe of zones of piecewise constancy from izone
        """
        nlay = self.mm.nlay

        parnames = []
        parlays = []
        parzones = []

        for lay in range(nlay) :
            zones = np.unique(self.izone[lay,:,:])
            for zone in zones :
                if zone < 0 : 
                    parnames.append( ZPCFMT(self.name, lay, zone))
                    parlays.append(lay)
                    parzones.append(zone)

        self.zpc_df = pd.DataFrame({'name':parnames, 'lay':parlays, 'zone':parzones, 'value': self.default_value})
        self.zpc_df.set_index('name',inplace=True)

    def set_zpc_values(self,values) : 
        """
        Update value column inf zpc_df

        Parameters
        ---------
        values : int or dic
            if an int, is provided, the value is set to all zpc
            if a dic is provided, the value are updated accordingly
            ex :
            layer only value assignation : simple dic 
            {0:1e-2,1:2e-3,...}
            layer, zone value assignation : nested dicts
            {0:{1:1e-3,2:1e-2}} to update the values of zones 1 and 2 from the first layer. 

        Examples :
        >> # a single value is provided
        >> mm.set_zpc_values(1e-3)
        >> # layer based value assignement 
        >> mm.set_vpc_values({0:2e-3})
        >> # layer and zone assignement
        >> mm.set_zpc_values({0:{1:1e-3,2:1e-2}}
        """

        # case same value for all zones of all layers
        if isinstance(values,(int, float)) : 
            self.zpc_df['value'] = value
            return
        # if a dictionary is provided
        elif isinstance(values, dict) :
            for lay in list(values.keys()):
                # layer-based parameter assignement
                if isinstance(values[lay],(int,float)):
                    # index true for zones within lay
                    value = values[lay]
                    idx = [ name.startswith('{0}_l{1:02d}'.format(self.name,int(lay+1))) for name in self.zpc_df.index]
                    self.zpc_df.loc[idx,'value'] = value
                # layer, zone parameter assignement
                elif isinstance(values[lay],dict) : 
                    for zones in values[lay].keys() :
                        parname = ZPCFMT(self.name,lay,zone)
                        value = values[lay][zone]
                        self.zpc_df.loc[parname,'value'] = value
        else : 
            print('Invalid input, check the help')
            return

    
    def set_array(self, value, lay = None, zone = None) : 
        """
        Set value for given layer(s) and zone(s)
        Value can be a float or array of float.
        Only active cells can be set (zone !=0)

        Parameters
        ----------
        value = int or np.ndarray
            int for zones < 0, ndarray for zone > 0 
        lay : None, int or list of int. 
              layer, zero based. If None, all layers considered
        zone : None, int or list of int
            zone id (<0 or >0). If None, all zones considered

        Example
        -------
        # set value to all layers, all zones
        mm.param['kepon'].set_array(value = 12.4e-3)

        # set value to layer 1, zone -2
        mm.param['kepon'].set_array(value = 12.4e-3, lay = 1, zone = -2, )

        # provide a 2D array
        a = 1e-3*np.ones( (nrow,ncol) )
        mm.param['kepon'].set_array(value = , lay=2 )

        # provide a 3D array
        a = 1e-3*np.ones( (nlay,nrow,ncol) )
        mm.param['kepon'].set_array(value = a
        >> 
        """

        # initialize layers
        if lay is None : 
            # all layers considered
            layers  = range(self.mm.nlay)
        elif isinstance(lay,int):
            layers = [lay]
        elif isinstance(lay,list):
            layers = lay

        # check and initialize zones
        if zone is None :
            # all zones considered
            zones = [z for z in np.unique(self.izone) if z != 0]
        elif isinstance(zone, int) : 
            zones = [zone]
        elif isinstance(zone, list) :
            # keep only valid zone values 
            zones = [z for z in zone if (z in np.unique(self.izone) and z !=0)]

        # set from array
        if isinstance(value, np.ndarray) :
            if value.ndim == 3 :
                for zone in zones : 
                    idx = self.izone == zone
                    self.array[idx] = value[idx]
            if value.ndim == 2 :
                for lay in layers : 
                    for zone in zones :
                        idx = self.izone[lay,:,:] == zone
                        self.array[lay,:,:][idx] = value[idx]
        # set from single value
        else :
            for lay in layers : 
                for zone in zones : 
                    idx = self.izone[lay,:,:] == zone
                    self.array[lay,:,:][idx] = value

        return

    def set_array_from_zpc_df(self) :
        # check for missing values
        for lay, zone, value in zip(self.zpc_df.lay, self.zpc_df.zone, self.zpc_df.value) :
            if value is None :
                print('Parameter value is NA for ZPC zone {0} in lay {1}').format(abs(zone),int(lay)+1)
            self.set_array(value, lay, zone)

    def pp_df_from_shp(self, shp_path, lay, zone = 1, value = None , zone_field = None, value_field = None) :
        """
       Reads input shape file, builds up pilot dataframe, and insert into pp_dic 

        Parameters
        ----------
        path : full path to shp with pilot points
        lay : layer id (0-based)
        zone : zone id (>0)

        Examples
        --------
        mm.param['permh'].pp_df_from_shp('./data/points_pilotes_eponte2.shp', lay, zone)

        """
        if value is None : 
            value = self.default_value

        # init pp name prefix
        prefix = 'pp_{0}_l{1:02d}'.format(self.name,lay)
        # get data from shp and update pp_df for given layer
        # NOTE will be further extended for multi-zones
        # and allow update of current pp_d
        self.pp_dic[lay] = pp_utils.ppoints_from_shp(shp_path, prefix, zone, value, zone_field, value_field)
        
    def zone_interp_coords(self, lay, zone) :
        """
        Returns grid coordinates where interpolation
        should be performed for given lay and zone

        Parameters
        ----------
        lay: model layer (0-based)
            parameter
        zone : zone layer (>0 for pilot points)

        Examples
        --------
        x_coords, y_coords = mm.param['permh'].zone_interp_coords(lay=0,zone=1)
        
        """
        # set up index for current zone and lay

        # point where interpolation shall be conducted for current zone
        idx = self.izone[lay,:,:] == zone
        xx, yy = np.meshgrid(self.mm.x_vals, self.mm.y_vals)
        x_coords = xx[idx].ravel()
        y_coords = yy[idx].ravel()

        return(x_coords, y_coords)

    def write_zpc_tpl(self, filename = None):
        """
        Load izone array from data. 
        If data is None, a single constant zone is considered. 
        Former izone data for given parameter, will be reset. 

        Parameters
        ----------
        key : str
            filename, default value is name_zpc.tpl
            ex : permh_zpc.tpl

        """

        if filename is None : 
            filename = self.name + '_zpc.tpl'
        
        zpc_names = self.zpc_df.index

        if len(zpc_names) > 0 :
            tpl_entries = ["~  {0}  ~".format(parname) for parname in zpc_names]
            zpc_df = pd.DataFrame({'name' : zpc_names,'tpl' : tpl_entries})
            pest_utils.write_tpl_from_df(os.path.join(self.mm.mldir,'tpl',filename), zpc_df)
        else : 
            print('No ZPC identified for parameter {0} in izone data.'.format(self.name))

    def write_pp_tpl(self) : 
        """ 
        set up and write template files for pilot points
        one file per model layer

        """
        for lay in self.pp_dic.keys():
            pp_df = self.pp_dic[lay]
            tpl_filename = '{0}_pp_l{1:02d}.tpl'.format(self.name,lay+1)
            tpl_file = os.path.join(self.mm.mldir,'tpl',tpl_filename)
            tpl_entries = ["~  {0}  ~".format(parname) for parname in pp_df.index]
            pp_tpl_df = pd.DataFrame({
                'name' : pp_df.index ,
                'x': pp_df.x,
                'y': pp_df.y,
                'zone': pp_df.zone,
                'tpl' : tpl_entries
                })
            pest_utils.write_tpl_from_df(tpl_file, pp_tpl_df, columns = ["name", "x", "y", "zone", "tpl"] )

    def write_zpc_data(self, filename = None):
        """

        Parameters
        ----------
        key : str
            filename, default value is name_zpc.tpl
            ex : permh_zpc.tpl

        """

        if filename is None : 
            filename = self.name + '_zpc.dat'
        
        zpc_names = self.zpc_df.index

        if len(zpc_names) > 0 :
            f_param = open(os.path.join(self.mm.mldir,'param',filename),'w')
            # log-transform values to parameter file 
            if self.log_transform == True :
                self.zpc_df['log_value'] = np.log10(self.zpc_df['value'])
                f_param.write(self.zpc_df.to_string(col_space=0,
                  columns=["log_value"],
                  formatters={'log_value':FFMT},
                  justify="left",
                  header=False,
                  index=True,
                  index_names=False))
            else :
                f_param.write(self.zpc_df.to_string(col_space=0,
                                  columns=["value"],
                                  formatters={'value':FFMT},
                                  justify="left",
                                  header=False,
                                  index=True,
                                  index_names=False))


    def write_pp_df(self):
        """
        write pp_df to files
        """
        for lay in self.pp_dic.keys():
            # pointer to pp_df for current layer
            pp_df = self.pp_dic[lay]
            # set up output file 
            pp_df_filename = '{0}_pp_l{1:02d}.dat'.format(self.name, lay+1)
            pp_df_file = os.path.join(self.mm.mldir,'param',pp_df_filename)
            # write output file 
            f_param = open(pp_df_file,'w')
            if self.log_transform == True :
                pp_df['log_value'] = np.log10(pp_df['value'])
                f_param.write(pp_df.to_string(col_space=0,
                                  columns=["x", "y", "zone", "log_value"],
                                  formatters=PP_FMT,
                                  justify="left",
                                  header=False,
                                  index=True,
                                  index_names=False))
            else : 
                f_param.write(pp_df.to_string(col_space=0,
                                  columns=["x", "y", "zone", "value"],
                                  formatters=PP_FMT,
                                  justify="left",
                                  header=False,
                                  index=True,
                                  index_names=False))

    def pp_from_rgrid(self, lay, n_cell, n_cell_buffer = False):
        '''
        Description
        -----------
        This function sets up a regular grid of pilot points 
        NOTE : current version does not handle zone 
       
        Parameters
        ----------
        lay (int) : layer for which pilot points should be placed
        zone (int) : zone of layer where pilot points should be placed 
        n_cell (int) : Number of cells between pilot points 
        n_cell_buffer (Bool or int) : Buffer around the zone. If True, value = n_cell/2.
                                      This is useful to include pilot points that lie close to the zone
    
        Returns
        ------
        pp_x : 1d np.array pilot points x coordinates  
        pp_y : 1d np.array pilot points y coordinates 
        
        Example
        -----------
        pp_x, pp_y = pp_from_rgrid(lay, zone, n_cell)
        
        '''
        # current version does not handle zones
        zone = 1 

        # set base spacing (model coordinates unit) from n_cell
        self.base_spacing[lay] = n_cell*self.mm.cell_size

        izone_2d = self.izone[lay,:,:]

        x_vals = self.mm.x_vals
        y_vals = self.mm.y_vals
        xx, yy = np.meshgrid(x_vals,y_vals)

        nrow = self.mm.nrow
        ncol = self.mm.ncol
            
        rows = range(0,nrow,n_cell)
        cols = range(0,ncol,n_cell)
        
        srows, scols = np.meshgrid(rows,cols)

        pp_select = np.zeros((nrow,ncol))
        pp_select[srows,scols] = 1

        buffered_zone = izone_2d.copy() 

        if n_cell_buffer is not False :
            # set to default value if value is not provided
            if n_cell_buffer is True : 
                n_cell_buffer = np.int(n_cell/2)
            # iterate over every cells from the zone and apply buffer 
            for i,j in np.argwhere(izone_2d==zone):
                # identify min and max indices of the buffer for current cell
                i_min = max(0,i-n_cell_buffer)
                i_max = min(izone_2d.shape[0] - 1, i+n_cell_buffer+1)
                j_min = max(0,j-n_cell_buffer)
                j_max = min(izone_2d.shape[1] - 1, j+n_cell_buffer+1)
                # get all indices within buffer for current cell
                igrid = np.mgrid[i_min:i_max,j_min:j_max]
                # set values within buffer to zone value for current cell
                buffered_zone[ igrid[0].ravel(), igrid[1].ravel() ] = zone

        # select points within (buffered) zone 
        pp_select[buffered_zone != zone] = 0
        pp_x  = xx[pp_select==1].ravel()
        pp_y  = yy[pp_select==1].ravel()

        # number of selected pilot points
        n_pp = len(pp_x)

        # name pilot points
        prefix = '{0}_l{1:02d}_z{2:02d}'.format(self.name,lay+1,zone)
        pp_names = [ '{0}_{1:03d}'.format(prefix,id) for id in range(n_pp)  ]
        
        # build up pp_df
        pp_df = pd.DataFrame({"name":pp_names,"x":pp_x,"y":pp_y, "zone":zone, "value":self.default_value})
        pp_df.set_index('name',inplace=True)
        pp_df['name'] = pp_df.index

        self.pp_dic[lay] = pp_df

    def get_pp_spacing(self, pp_id, lay):
        '''
        Description
        -----------
        Computes the spacing of the pilot point grid from which pp_id pertains

        Parameters
        ----------
        pp_id (str) : pilot point id at which spacing should be computed
        lay (int) : layer

        Example
        -----------
        spacing = get_pp_spacing(pp_id = pp_id, lay=2)

        '''
        # pilot point dataframe 
        assert self.pp_dic[lay] is not None
        df = self.pp_dic[lay]

        # get base spacing 
        assert self.base_spacing[lay] is not None 
        base_spacing= self.base_spacing[lay]

        # only points sharing the same x or y values are selected
        # to make sure to select pilot points from the same generation
        # base_spacing is required for 1st generation points
        # find nearest neighbors along x 
        pp_same_x = df['x'] == df.loc[pp_id,'x']
        pp_same_x.loc[pp_id] = False #remove pp_id
        try : 
            pp_dist_y = min(abs(df.loc[pp_same_x,'y'] - df.loc[pp_id,'y']))
        except :
            pp_dist_y = base_spacing
        # find nearest neighbor along y 
        pp_same_y = df['y'] == df.loc[pp_id,'y']
        pp_same_y.loc[pp_id] = False #remove pp_id 
        try : 
            pp_dist_x = min(abs(df.loc[pp_same_y,'x'] - df.loc[pp_id,'x']))
        except :
            pp_dist_x = base_spacing
        # get minimum value
        spacing = min(pp_dist_x, pp_dist_y,base_spacing)

        return(spacing)

    def get_pp_nobs(self, lay, loc_df):
        '''
        Description
        -----------
        Returns pp_df of current layer with a new "nobs" column
        corresponding to the number of observations
        lying within the cell centered on each pilot point.
        Useful for pilot point meshing adaptive 
        to observation density.

        Parameters
        ----------
        lay (int) : model layer
        loc_df (pd.DataFrame) : location dataframe from 
                                marthe_utils.read_histo())
        
        Example
        -----------
        mm.param['kepon'].get_pp_nobs(lay, loc_df)

        '''
        # get current pilot point dataframe 
        assert self.pp_dic[lay] is not None
        pp_df = self.pp_dic[lay] 

        # init output list with number of obs.
        nobs_list = []

        # iterate over points
        for pp_id in pp_df.index :
            # get spacing for current pilot point
            spacing = self.get_pp_spacing(pp_id, lay)
            # get coordinates of search cell (square centered on current pp)
            xmin = pp_df.loc[pp_id,'x'] - spacing/2.
            xmax = pp_df.loc[pp_id,'x'] + spacing/2.
            ymin = pp_df.loc[pp_id,'y'] - spacing/2.
            ymax = pp_df.loc[pp_id,'y'] + spacing/2.
            loc_df_lay = loc_df[loc_df.layer ==lay+1]
            # get number of observation locations in the cell
            idx = (loc_df_lay['x'] > xmin) & (loc_df_lay['x'] < xmax) & \
                    (loc_df_lay['y'] > ymin) & (loc_df_lay['y'] < ymax)
            nobs = idx.sum()
            nobs_list.append(nobs)

        # add new column and return dataframe 
        pp_df_nobs = pp_df.copy()
        pp_df_nobs['nobs'] = nobs_list
        
        return(pp_df_nobs)

    def pp_refine(self, lay, df, n_cell, level = 1, interpolate = True,remove_parents = False):
        '''
        Description
        -----------
        Sets an existing set of pilot points for current parameter given a boolean 'refine' column. 
        Pilot points selected for refinements are split into 4 new points when level=1, 16 points when level=2.
        NOTE : current version does not handle zones 

        Parameters
        ----------
        lay (int) : layer for which pilot points should be placed
        df : pandas dataframe with (at least) a 'refine' column and pp names as index
             
        n_cell : spacing in number of model cells of the main grid of pilot point 
        level : (default, 1) refinement level (1 = 1 pp -> 4 pp ; 2 = 1 pp -> 16 pp, ...)
        interpolate (bool, default True) : whether refined pilot points should be interpolated 
                 from current pp values. When False, parent values are inherited without interpolation. 

        Example
        -----------
        mm.param['kepon'].pp_refine(lay=2, df = df, n_cell= 10)

        '''
        # zone currently not handled
        zone = 1

        # base spacing (length) of initial pilot point grid obtained with pp_from_rgrid()
        # inferred from n_cell and cell size
        base_spacing = n_cell * self.mm.cell_size

        # initialize new pilot point df from copy of current pp_df
        pp_df = self.pp_dic[lay].copy()

        # select points to refine given criteria in df
        pp_select = df.loc[df['refine'] == True] 

        print('Refining {0} pilot points ' \
                'for parameter {1}, layer {2}'.format(pp_select.shape[0], self.name,lay+1))
        print('Base spacing of main regular grid is {} [model distance unit]'.format(self.base_spacing[lay]))

        # init output lists with new points data
        new_pp_xvals, new_pp_yvals, new_pp_values = [], [], []

        # iterate over refinement level
        for n in range(level) :

            # iterate over points to refine
            for pp_id in pp_select.index :
                spacing = self.get_pp_spacing(pp_id, lay)
                # compute coordinate increment
                coord_inc = spacing/4.
                # add 4 new points
                pp_id_x = pp_df.loc[pp_id,'x']
                pp_id_y = pp_df.loc[pp_id,'y']
                # counter-clockwise from upper-right
                new_pp_xvals.extend([pp_id_x + coord_inc,pp_id_x - coord_inc,
                        pp_id_x - coord_inc,pp_id_x + coord_inc])
                new_pp_yvals.extend([pp_id_y + coord_inc,pp_id_y + coord_inc,
                        pp_id_y - coord_inc,pp_id_y - coord_inc])
                # set new pp value to parent pp value
                new_pp_values.extend([pp_df.loc[pp_id,'value']]*4)

            # create new dataframe 
            new_pp_df = pd.DataFrame({
                'x':new_pp_xvals,
                'y':new_pp_yvals,
                'zone':zone,
                'value':new_pp_values,
                # new pp get True value in refine column
                'refine': True # necessary when merge > 1
                })

            # interpolate values for new points by ordinary kriging 
            if interpolate == True :
                # variogram range inferred from n_cell (2 times base pilot point spacing)
                vario_range = 2*self.mm.cell_size*n_cell
                # set up  PyEMU OrdinaryKriging instance 
                v = pyemu.utils.geostats.ExpVario(contribution=1, a=vario_range)
                transform = 'log' if self.log_transform == True else 'none'
                gs = pyemu.utils.geostats.GeoStruct(variograms=v,transform="log")
                ok = pyemu.utils.geostats.OrdinaryKrige(geostruct=gs,point_data=pp_df)
                ok.spatial_reference = self.mm.spatial_reference 
                # compute kriging factors
                x_coords, y_coords = new_pp_df.x, new_pp_df.y
                kfac_df = ok.calc_factors(x_coords, y_coords,pt_zone=1)
                # write kriging factors to file
                kfac_file = os.path.join(self.mm.mldir,'kfac_temp_refine_{0}_l{1:02d}_z{2:02d}.dat'.format(self.name,lay+1,zone))
                ok.to_grid_factors_file(kfac_file) 
                # fac2real (requires integer index)
                kriged_values_df = pp_utils.fac2real(pp_file = pp_df.reset_index(drop=True) ,factors_file = kfac_file, kfac_sty='pyemu')
                # fetch interpolated values
                new_pp_df['value'] = kriged_values_df['vals'].values
                # remove factor file 
                os.remove(kfac_file)

            # remove refined pp_id  
            if remove_parents == True:
                pp_df.drop(pp_select.index,inplace=True)
            # extend pp_df with new points
            pp_df = pp_df.append(new_pp_df)
            pp_df = pp_df.drop_duplicates(["x","y"],keep = 'first')

            # rename all pilot point in pp_df and set index
            n_pp = pp_df.shape[0]
            prefix = '{0}_l{1:02d}_z{2:02d}'.format(self.name,lay+1,zone)
            pp_names = [ '{0}_{1:03d}'.format(prefix,id) for id in range(n_pp)  ]
            pp_df['name'] = pp_names
            pp_df.set_index('name', inplace=True, drop=False)
            #  update pp_df in pp_dic
            self.pp_dic[lay] = pp_df[['name', 'x', 'y', 'zone', 'value']]

            # reset pp_df, pp_select, and output lists (necessary when level > 1)
            pp_select = pp_df.loc[pp_df['refine'] == True]
            pp_df = self.pp_dic[lay].copy()
            new_pp_xvals, new_pp_yvals, new_pp_values = [], [], []

    def read_zpc_df(self,filename = None) :
        """
        Reads dataframe with zones of piecewise constancy
        and sets self.zpc_df accordingly

        The file should be white-space-delimited, without header.
        First column : parameter name (with ZPCFMT format)
        Second column : parameter value
        Any additional column will not be considered
        ex : 
        kepon_l01_z01 0.01
        kepon_l02_z02 0.03
        ...

        Parameters
        ----------
        filename : str (optional)
            path to parameter file, default is permh_zpc.dat
            ex : permh_zpc.dat
        
        """

        if filename is None:
            filename = self.name + '_zpc.dat'

        # read dataframe
        df = pd.read_csv(os.path.join(self.mm.mldir,'param',filename), delim_whitespace=True,
                header=None,names=['name','value'], usecols=[0,1])
        df.set_index('name',inplace=True)
        
        # parse layer and zone from parameter name 
        parnames = []
        values = []
        not_found_parnames = []

        for parname in df.index :
            if parname in self.zpc_df.index : 
                parnames.append(parname)
                values.append(df.loc[parname,'value'])
            else :
                not_found_parnames.append(parname)

        # case not any parameter values found
        if len(parnames) == 0 :
            print('No parameter values could be found.\n'
            'Check compatibility with izone data.')
            return
        
        # case some parameter not found
        if len(not_found_parnames) >0 :
            print('Following names are not compatible with {0} parameter izone :\n'
            '{1}'.format(self.name, ' '.join(not_found_parnames))
                    )
        # merge new dataframe with existing zpc_df
        df = pd.DataFrame({'name':parnames, 'value':values})
        df.set_index('name', inplace=True)
        self.zpc_df = pd.merge(self.zpc_df, df, how='left', left_index=True, right_index=True)

        # back transform to natural values if they are log-transformed in the parameter file 
        if self.log_transform == True :
            self.zpc_df['value'] = 10**np.array(self.zpc_df.value_y)
        else :
            self.zpc_df['value'] = self.zpc_df.value_y

        self.zpc_df.drop(['value_x','value_y'],1, inplace=True)

        # check for missing parameters
        missing_parnames = self.zpc_df.index[ self.zpc_df.value == np.nan ]
        
        if len(missing_parnames) > 0 : 
            print('Following parameter values are missing in zpc parameter file:\n{0}'.format(' '.join(missing_parnames))
                    )

        return

    def read_pp_df(self):
        """
        Read pp_df for all layers and fill self.pp_dic
        """
        for lay in self.pp_dic.keys():
            # read dataframe
            filename = '{0}_pp_l{1:02d}.dat'.format(self.name,lay+1)
            pp_file = os.path.join(self.mm.mldir,'param',filename)
            pp_df = pd.read_csv(pp_file, delim_whitespace=True,
                    header=None,names=PP_NAMES, index_col='name')
            pp_df['name'] = pp_df.index

            # back transform to natural values if they are log-transformed in the parameter file 
            if self.log_transform == True: 
                pp_df['value'] = 10**np.array(pp_df['value'])

            # set pp_df for current layer
            self.pp_dic[lay]=pp_df


    def interp_from_factors(self,kfac_sty='pyemu'):
        """
        Interpolate from pilot points df files with fac2real()
        and update parameter array
        """
        for lay in self.pp_dic.keys():
            # select zones with pilot points
            zones = [zone for zone in np.unique(self.izone[lay,:,:]) if zone >0]
            for zone in zones : 
                # path to factor file
                kfac_filename = 'kfac_{0}_l{1:02d}.dat'.format(self.name,lay+1)
                kfac_file = os.path.join(self.mm.mldir,kfac_filename)
                # fac2real (requires integer index)
                pp_df = self.pp_dic[lay].reset_index(drop=True) # reset index (names)
                kriged_values_df = pp_utils.fac2real(pp_file = pp_df ,factors_file = kfac_file,kfac_sty=kfac_sty)
                #kriged_values_df = pyemu.fac2real(pp_file = pp_df ,factors_file = kfac_file)
                # update parameter array
                idx = self.izone[lay,:,:] == zone
                # NOTE for some (welcome) reasons it seems that the order of values
                # from self.array[lay][idx] and kriged_value_df.vals do match
                self.array[lay][idx] = kriged_values_df.vals

        
    def plproc_kfac(self,lay,zone=1) :
        """
        -------- UNDER DEVELOPMENT  ----------------------

        
        # get grid cell coordinates where interpolation shall be conducted
        x_coords, y_coords = self.zone_interp_coords(lay,zone)
        # write coordinate list for plproc
        clist_df = pd.DataFrame( {'x':x_coords , 'y':y_coords, 'zone':zone })
        clist_filename = open('clist_{0}_l{1:02d}_z{2:02d}.dat'.format(par,lay+1,zone),'w')
        clist_file.write(clist_df.to_string(col_space=0,
            formatters={'x':FFMT,'y':FFMT},
            justify="left",
            header=True,
            index=True)
            )
        clist_file.close()
        # write script file for plproc

        # write plist

        # write plproc script
        # call plproc

        # perform interpolation

        mm.param[par].read_pp_df()
        pp_df = mm.param[par].pp_dic[lay].reset_index(drop=True)

        kriged_values_df = pp_utils.fac2real(pp_file = pp_df ,factors_file = 'fac_permh_pp_l04.dat',kfac_sty='plproc')

        idx = mm.param[par].izone[lay,:,:] == zone
        mm.param[par].array[lay][idx] = kriged_values_df.vals
        """

<|MERGE_RESOLUTION|>--- conflicted
+++ resolved
@@ -90,16 +90,6 @@
         >> mm.param['kepon'].set_izone(izone)
 
         """
-<<<<<<< HEAD
-        
-=======
-
-       # reset izone for current parameter from imask
-        self.izone = self.mm.imask.copy()
-        # index of active cells
-        idx_active_cells = self.mm.imask == 1
-
->>>>>>> 18fd7ae4
         # case izone is not provided
         if izone is None :
             # reset izone for current parameter from imask
@@ -113,11 +103,7 @@
         elif isinstance(izone,np.ndarray) : 
             assert izone.shape == (self.mm.nlay, self.mm.nrow, self.mm.ncol) 
             # set izone as provided
-            self.izone = izone.copy()
-            # index of active cells
-            idx_active_cells = izone == 1
-            # only update active cells  
-            self.izone[idx_active_cells] = izone[idx_active_cells]
+            self.izone = izone
 
         # update zpc_df and pp_dic
         # this resets any modification applied to zpc_df and pp_df
